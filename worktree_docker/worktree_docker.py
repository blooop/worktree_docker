"""
wtd - Development environment launcher using Docker, Git worktrees, and Buildx/Bake

A tool that combines git worktrees with Docker Compose and Buildx to provide
isolated development environments for each repository branch.
"""

import sys
import subprocess
import logging
import argparse
import time
import json
import yaml
import hashlib
import os
import re
from dataclasses import dataclass, field
from typing import List, Optional, Dict, Any
from pathlib import Path


@dataclass
class RepoSpec:
    """Repository specification parser and container."""

    owner: str
    repo: str
    branch: str = "main"
    subfolder: Optional[str] = None

    @classmethod
    def parse(cls, spec: str) -> "RepoSpec":
        """Parse repo specification: owner/repo[@branch][#subfolder]"""
        # Split by # for subfolder
        parts = spec.split("#", 1)
        repo_branch = parts[0]
        subfolder = parts[1] if len(parts) > 1 else None

        # Split by @ for branch
        parts = repo_branch.split("@", 1)
        owner_repo = parts[0]
        branch = parts[1] if len(parts) > 1 else "main"

        # Split by / for owner/repo
        owner, repo = owner_repo.split("/", 1)

        return cls(owner=owner, repo=repo, branch=branch, subfolder=subfolder)

    def __str__(self) -> str:
        result = f"{self.owner}/{self.repo}@{self.branch}"
        if self.subfolder:
            result += f"#{self.subfolder}"
        return result

    @property
    def compose_project_name(self) -> str:
        """Generate Docker Compose project name."""
        safe_branch = self.branch.replace("/", "-").replace("_", "-")
        return f"{self.repo}-{safe_branch}"


@dataclass
class Extension:
    """Represents a wtd extension with its configuration."""

    name: str
    dockerfile_content: str
    compose_fragment: Dict[str, Any]
    files: Dict[str, str] = field(default_factory=dict)  # Additional files to copy
    manifest: Dict[str, Any] = field(default_factory=dict)  # Extension manifest data

    @property
    def hash(self) -> str:
        """Generate SHA256 hash for cache tagging."""
        content = f"{self.dockerfile_content}{json.dumps(self.compose_fragment, sort_keys=True)}"
        for filename, file_content in sorted(self.files.items()):
            content += f"{filename}:{file_content}"
        return hashlib.sha256(content.encode()).hexdigest()[:12]


class RenvConfig:
    """Manages wtd configuration from .wtd.yml/.wtd.json files."""

    def __init__(self, repo_path: Path):
        self.repo_path = repo_path
        self.config = self._load_config()

    def _load_config(self) -> Dict[str, Any]:
        """Load configuration from repo directory."""
        for config_file in [".wtd.yml", ".wtd.yaml", ".wtd.json"]:
            config_path = self.repo_path / config_file
            if config_path.exists():
                try:
                    with open(config_path, "r", encoding="utf-8") as f:
                        if config_file.endswith(".json"):
                            return json.load(f)
                        return yaml.safe_load(f) or {}
                except Exception as e:
                    logging.warning(f"Failed to load {config_file}: {e}")
        return {}

    @property
    def extensions(self) -> List[str]:
        """Get list of default extensions."""
        return self.config.get("extensions", [])

    @property
    def base_image(self) -> str:
        """Get base image for containers."""
        return self.config.get("base_image", "ubuntu:22.04")

    @property
    def platforms(self) -> List[str]:
        """Get target platforms for multi-arch builds."""
        return self.config.get("platforms", ["linux/amd64"])


class ExtensionManager:
    """Manages extensions and their definitions."""

    def __init__(self, cache_dir: Path):
        self.cache_dir = cache_dir
        self.extensions_dir = cache_dir / "extensions"
        self.extensions_dir.mkdir(parents=True, exist_ok=True)
        # Load extensions from global extensions directory
        self.global_extensions_dir = Path(__file__).parent.parent / "extensions"
        self._builtin_extensions = self._load_builtin_extensions()

    def _load_builtin_extensions(self) -> Dict[str, Extension]:
        """Load built-in extension definitions from the global extensions directory."""
        extensions = {}

        if not self.global_extensions_dir.exists():
            print(f"Warning: Global extensions directory not found: {self.global_extensions_dir}")
            return extensions

        for ext_dir in self.global_extensions_dir.iterdir():
            if ext_dir.is_dir():
                try:
                    extension = self._load_extension_from_dir(ext_dir.name, ext_dir)
                    extensions[ext_dir.name] = extension
                except Exception as e:
                    print(f"Warning: Failed to load extension {ext_dir.name}: {e}")

        return extensions

    def _load_extension_from_dir(self, name: str, ext_dir: Path) -> Extension:
        """Load extension from directory (used for global extensions)."""
        dockerfile_path = ext_dir / "Dockerfile"
        compose_path = ext_dir / "docker-compose.yml"

        dockerfile_content = ""
        if dockerfile_path.exists():
            dockerfile_content = dockerfile_path.read_text(encoding="utf-8")

        compose_fragment = {}
        if compose_path.exists():
            with open(compose_path, "r", encoding="utf-8") as f:
                compose_fragment = yaml.safe_load(f) or {}

        # Load manifest data if available
        manifest_path = ext_dir / "manifest.yml"
        manifest = {}
        if manifest_path.exists():
            with open(manifest_path, "r", encoding="utf-8") as f:
                manifest = yaml.safe_load(f) or {}

        # Load any additional files (including test.sh)
        files = {}
        for file_path in ext_dir.glob("*"):
            if file_path.name not in ["Dockerfile", "docker-compose.yml", "manifest.yml"]:
                if file_path.is_file():
                    files[file_path.name] = file_path.read_text(encoding="utf-8")

        return Extension(
            name=name,
            dockerfile_content=dockerfile_content,
            compose_fragment=compose_fragment,
            files=files,
            manifest=manifest,
        )

    def get_extension(self, name: str, repo_path: Optional[Path] = None) -> Optional[Extension]:
        """Get extension by name, checking repo-local first, then built-in."""
        # Check repo-local extensions first
        if repo_path:
            local_ext_dir = repo_path / ".wtd" / "exts" / name
            if local_ext_dir.exists():
                return self._load_local_extension(name, local_ext_dir)

        # Check built-in extensions
        return self._builtin_extensions.get(name)

    def _load_local_extension(self, name: str, ext_dir: Path) -> Extension:
        """Load extension from local repository directory."""
        dockerfile_path = ext_dir / "Dockerfile"
        compose_path = ext_dir / "docker-compose.fragment.yml"

        dockerfile_content = ""
        if dockerfile_path.exists():
            dockerfile_content = dockerfile_path.read_text(encoding="utf-8")

        compose_fragment = {}
        if compose_path.exists():
            with open(compose_path, "r", encoding="utf-8") as f:
                compose_fragment = yaml.safe_load(f) or {}

        # Load any additional files
        files = {}
        for file_path in ext_dir.glob("*"):
            if file_path.name not in ["Dockerfile", "docker-compose.fragment.yml"]:
                files[file_path.name] = file_path.read_text(encoding="utf-8")

        return Extension(
            name=name,
            dockerfile_content=dockerfile_content,
            compose_fragment=compose_fragment,
            files=files,
        )

    def list_extensions(self, repo_path: Optional[Path] = None) -> List[str]:
        """List all available extensions."""
        extensions = set(self._builtin_extensions.keys())

        if repo_path:
            local_exts_dir = repo_path / ".wtd" / "exts"
            if local_exts_dir.exists():
                extensions.update(d.name for d in local_exts_dir.iterdir() if d.is_dir())

        return sorted(extensions)


def get_cache_dir() -> Path:
    """Get wtd cache directory."""
    cache_dir = os.getenv("WTD_CACHE_DIR")
    if cache_dir:
        return Path(cache_dir)
    return Path.home() / ".wtd"


def get_workspaces_dir() -> Path:
    """Get workspaces directory."""
    return get_cache_dir() / "workspaces"


def get_build_cache_dir(repo_spec: RepoSpec) -> Path:
    """Get build cache directory for a specific repo spec."""
    safe_branch = repo_spec.branch.replace("/", "-")
    return get_cache_dir() / "builds" / repo_spec.owner / repo_spec.repo / safe_branch


def get_repo_dir(repo_spec: RepoSpec) -> Path:
    """Get bare repository directory."""
    return get_workspaces_dir() / repo_spec.owner / repo_spec.repo


def get_worktree_dir(repo_spec: RepoSpec) -> Path:
    """Get worktree directory for a specific branch."""
    safe_branch = repo_spec.branch.replace("/", "-")
    return get_repo_dir(repo_spec) / f"worktree-{safe_branch}"


def auto_detect_extensions(repo_path: Path, extension_manager: "ExtensionManager") -> List[str]:
    """Auto-detect extensions based on patterns defined in extension manifests."""
    detected_extensions = []

    try:
        # Get all files and directories in the repository root
        if not repo_path.exists():
            return detected_extensions

        repo_files = []
        repo_directories = []

        for item in repo_path.iterdir():
            if item.is_file():
<<<<<<< HEAD
                repo_files.append(item.name)
            elif item.is_dir():
                repo_directories.append(item.name)

        # Check each extension's auto-detection patterns
        for ext_name, extension in extension_manager._builtin_extensions.items():
            if not extension.manifest or "auto_detect" not in extension.manifest:
                continue

            auto_detect_config = extension.manifest["auto_detect"]
            if not auto_detect_config:  # Skip if auto_detect is None or empty
                continue

            detected = False

            # Check file patterns
            if "files" in auto_detect_config:
                for pattern in auto_detect_config["files"]:
                    for filename in repo_files:
                        if re.match(pattern, filename, re.IGNORECASE):
                            detected = True
                            logging.info(
                                f"Auto-detected extension '{ext_name}' from file '{filename}'"
                            )
                            break
                    if detected:
                        break

            # Check directory patterns
            if not detected and "directories" in auto_detect_config:
                for pattern in auto_detect_config["directories"]:
                    for dirname in repo_directories:
                        if re.match(pattern, dirname, re.IGNORECASE):
                            detected = True
                            logging.info(
                                f"Auto-detected extension '{ext_name}' from directory '{dirname}'"
                            )
                            break
                    if detected:
                        break

            # Check host paths
            if not detected and "host_paths" in auto_detect_config:
                for host_path_str in auto_detect_config["host_paths"]:
                    host_path = Path(host_path_str).expanduser()
                    if host_path.exists():
                        detected = True
                        logging.info(
                            f"Auto-detected extension '{ext_name}' from host path '{host_path}'"
                        )
                        break

            if detected and ext_name not in detected_extensions:
                detected_extensions.append(ext_name)
=======
                filename = item.name
                for pattern, extension in detection_patterns:
                    if (
                        re.match(pattern, filename, re.IGNORECASE)
                        and extension not in detected_extensions
                    ):
                        detected_extensions.append(extension)
                        logging.info(
                            f"Auto-detected extension '{extension}' from file '{filename}'"
                        )
            elif item.is_dir() and item.name == ".ssh":
                # Auto-detect SSH extension if .ssh directory exists
                if "ssh" not in detected_extensions:
                    detected_extensions.append("ssh")
                    logging.info("Auto-detected extension 'ssh' from directory '.ssh'")

        # Also check host home directory for .ssh
        home_ssh_path = Path.home() / ".ssh"
        if home_ssh_path.exists() and home_ssh_path.is_dir():
            if "ssh" not in detected_extensions:
                detected_extensions.append("ssh")
                logging.info("Auto-detected extension 'ssh' from host ~/.ssh directory")
>>>>>>> bd13d707

    except Exception as e:
        logging.warning(f"Failed to auto-detect extensions: {e}")

    return detected_extensions


def setup_bare_repo(repo_spec: RepoSpec) -> Path:
    """Clone or update bare repository."""
    repo_dir = get_repo_dir(repo_spec)
    repo_url = f"git@github.com:{repo_spec.owner}/{repo_spec.repo}.git"
    https_url = f"https://github.com/{repo_spec.owner}/{repo_spec.repo}.git"
    if not repo_dir.exists():
        logging.info(f"Cloning bare repository: {repo_url}")
        repo_dir.parent.mkdir(parents=True, exist_ok=True)
        try:
            subprocess.run(["git", "clone", "--bare", repo_url, str(repo_dir)], check=True)
        except Exception as e:
            logging.warning(f"SSH clone failed ({e}), retrying with HTTPS: {https_url}")
            subprocess.run(["git", "clone", "--bare", https_url, str(repo_dir)], check=True)
    else:
        logging.info(f"Fetching updates for: {repo_url}")
        subprocess.run(["git", "-C", str(repo_dir), "fetch", "--all"], check=True)

    return repo_dir


def setup_worktree(repo_spec: RepoSpec) -> Path:
    """Set up git worktree for the specified branch."""
    repo_dir = get_repo_dir(repo_spec)
    worktree_dir = get_worktree_dir(repo_spec)

    # Ensure bare repo exists
    setup_bare_repo(repo_spec)

    if not worktree_dir.exists():
        logging.info(f"Creating worktree for branch: {repo_spec.branch}")

        # Check if branch exists, if not create it
        try:
            # Try to create worktree with existing branch
            subprocess.run(
                [
                    "git",
                    "-C",
                    str(repo_dir),
                    "worktree",
                    "add",
                    str(worktree_dir),
                    repo_spec.branch,
                ],
                check=True,
            )
        except subprocess.CalledProcessError:
            # Branch doesn't exist, create new branch and worktree
            logging.info(f"Branch {repo_spec.branch} doesn't exist, creating new branch")
            subprocess.run(
                [
                    "git",
                    "-C",
                    str(repo_dir),
                    "worktree",
                    "add",
                    "-b",
                    repo_spec.branch,
                    str(worktree_dir),
                ],
                check=True,
            )

        time.sleep(0.1)  # Allow filesystem to sync
    else:
        logging.info(f"Worktree already exists: {worktree_dir}")

    return worktree_dir


def ensure_buildx_builder(builder_name: str = "wtd_builder") -> bool:
    """Ensure Buildx builder exists and is active."""
    try:
        # Check if builder exists
        result = subprocess.run(
            ["docker", "buildx", "inspect", builder_name],
            capture_output=True,
            text=True,
            check=False,
        )

        if result.returncode != 0:
            # Create builder
            logging.info(f"Creating Buildx builder: {builder_name}")
            subprocess.run(
                [
                    "docker",
                    "buildx",
                    "create",
                    "--name",
                    builder_name,
                    "--driver",
                    "docker-container",
                    "--use",
                ],
                check=True,
            )
        else:
            # Use existing builder
            subprocess.run(["docker", "buildx", "use", builder_name], check=True)

        return True
    except subprocess.CalledProcessError as e:
        logging.error(f"Failed to set up Buildx builder: {e}")
        return False


def generate_dockerfile(extensions: List[Extension], base_image: str, build_dir: Path) -> str:
    """Generate Dockerfile combining all extensions."""
    lines = [f"FROM {base_image} as base"]

    # Add each extension's Dockerfile content
    for ext in extensions:
        if ext.dockerfile_content.strip():
            lines.append(f"\n# Extension: {ext.name}")
            lines.append(ext.dockerfile_content.strip())

    # Ensure we end up in the right working directory
    lines.append("\nWORKDIR /workspace")
    lines.append('CMD ["bash"]')

    dockerfile_content = "\n".join(lines)

    # Ensure build directory exists
    build_dir.mkdir(parents=True, exist_ok=True)

    # Write Dockerfile to build directory
    dockerfile_path = build_dir / "Dockerfile"
    dockerfile_path.write_text(dockerfile_content, encoding="utf-8")

    return dockerfile_content


@dataclass
class ComposeConfig:
    """Configuration for generating compose files."""

    repo_spec: RepoSpec
    extensions: List[Extension]
    image_name: str
    work_dir: Path
    worktree_dir: Path
    repo_dir: Path
    build_dir: Optional[Path] = None


def generate_compose_file(config: ComposeConfig) -> Dict[str, Any]:
    """Generate docker-compose.yml for the environment."""
    # For git worktrees, we need to mount the worktree git metadata directory as well
    safe_branch = config.repo_spec.branch.replace("/", "-")
    worktree_git_dir = config.repo_dir / "worktrees" / f"worktree-{safe_branch}"

    # Start with base service
    service = {
        "image": config.image_name,
        "container_name": config.repo_spec.compose_project_name,
        "hostname": config.repo_spec.compose_project_name,
        "working_dir": f"/workspace/{config.repo_spec.repo}",
        "volumes": [
            f"{config.worktree_dir}:/workspace/{config.repo_spec.repo}",
            f"{config.repo_dir}:/workspace/{config.repo_spec.repo}.git",
            f"{worktree_git_dir}:/workspace/{config.repo_spec.repo}.git/worktrees/worktree-{safe_branch}",
        ],
        "environment": {
            "REPO_NAME": config.repo_spec.repo,
            "BRANCH_NAME": config.repo_spec.branch.replace("/", "-"),
        },
        "labels": {"wtd.managed": "true"},
        "stdin_open": True,
        "tty": True,
        "command": ["tail", "-f", "/dev/null"],
    }

    # Apply subfolder if specified
    if config.repo_spec.subfolder:
        service["working_dir"] = f"/workspace/{config.repo_spec.repo}/{config.repo_spec.subfolder}"

    # Merge extension compose fragments
    for ext in config.extensions:
        fragment = ext.compose_fragment
        if not fragment:
            continue

        # Special handling for SSH extension when SSH_AUTH_SOCK is not available
        if ext.name == "ssh":
            fragment = fragment.copy()  # Don't modify the original
            ssh_auth_sock = os.environ.get("SSH_AUTH_SOCK")

            # Only include SSH agent socket mount if available and valid
            if ssh_auth_sock and os.path.exists(ssh_auth_sock):
                # SSH agent socket is available, keep original fragment
                pass
            else:
                # SSH agent socket not available, filter out SSH_AUTH_SOCK references
                if "volumes" in fragment:
                    fragment["volumes"] = [
                        vol for vol in fragment["volumes"] if "${SSH_AUTH_SOCK}" not in vol
                    ]
                if "environment" in fragment and fragment["environment"]:
                    fragment["environment"] = {
                        k: v for k, v in fragment["environment"].items() if k != "SSH_AUTH_SOCK"
                    }

        # Merge volumes
        if "volumes" in fragment:
            service.setdefault("volumes", []).extend(fragment["volumes"])

        # Merge environment
        if "environment" in fragment:
            service.setdefault("environment", {}).update(fragment["environment"])

        # Set runtime if specified
        if "runtime" in fragment:
            service["runtime"] = fragment["runtime"]

        # Set network mode if specified
        if "network_mode" in fragment:
            service["network_mode"] = fragment["network_mode"]

        # Merge build args if specified
        if "build" in fragment:
            if "build" not in service:
                service["build"] = {"context": ".", "dockerfile": "Dockerfile"}
            if "args" in fragment["build"]:
                service["build"].setdefault("args", {}).update(fragment["build"]["args"])

    # If we have build args, enable building
    if any(ext.compose_fragment.get("build", {}).get("args") for ext in config.extensions):
        service["build"] = service.get("build", {"context": ".", "dockerfile": "Dockerfile"})

    compose_config = {"services": {"dev": service}}

    # Write compose file to build directory to keep worktree clean
    # Use work_dir as fallback for cases where we don't have a separate build dir
    compose_dir = config.build_dir if config.build_dir is not None else config.work_dir
    if config.build_dir is not None:
        config.build_dir.mkdir(parents=True, exist_ok=True)

    compose_path = compose_dir / "docker-compose.yml"
    with open(compose_path, "w", encoding="utf-8") as f:
        yaml.dump(compose_config, f, default_flow_style=False)

    return compose_config


def generate_bake_file(
    extensions: List[Extension], base_image: str, platforms: List[str], build_dir: Path
) -> str:
    """Generate docker-bake.hcl file for Buildx."""
    # Create targets for each extension layer
    targets = []

    # Convert platforms list to proper HCL array syntax
    platforms_hcl = "[" + ", ".join(f'"{platform}"' for platform in platforms) + "]"

    current_image = base_image
    for ext in extensions:
        if not ext.dockerfile_content.strip():
            continue

        target_name = f"ext-{ext.name}"
        target = f"""
target "{target_name}" {{
    context = "."
    dockerfile = "Dockerfile.{ext.name}"
    tags = ["wtd/{ext.name}:{ext.hash}"]
    platforms = {platforms_hcl}
    cache-from = ["type=local,src=.buildx-cache"]
    cache-to = ["type=local,dest=.buildx-cache,mode=max"]
}}"""
        targets.append(target)

        # Ensure build directory exists
        build_dir.mkdir(parents=True, exist_ok=True)

        # Write individual Dockerfile for this extension
        ext_dockerfile = f"FROM {current_image}\n{ext.dockerfile_content}"
        dockerfile_path = build_dir / f"Dockerfile.{ext.name}"
        dockerfile_path.write_text(ext_dockerfile, encoding="utf-8")

        current_image = f"wtd/{ext.name}:{ext.hash}"

    # Final target combining all extensions
    final_target = f"""
target "final" {{
    context = "."
    dockerfile = "Dockerfile"
    tags = ["wtd/final:{"-".join(ext.hash for ext in extensions)}"]
    platforms = {platforms_hcl}
    cache-from = ["type=local,src=.buildx-cache"]
    cache-to = ["type=local,dest=.buildx-cache,mode=max"]
}}"""
    targets.append(final_target)

    bake_content = "\n".join(targets)

    # Write bake file
    bake_path = build_dir / "docker-bake.hcl"
    bake_path.write_text(bake_content, encoding="utf-8")

    return bake_content


def should_rebuild_image(
    image_name: str,
    extensions: List[Extension],  # pylint: disable=unused-argument
) -> bool:
    """Check if image needs rebuilding based on extension hashes."""
    try:
        # Check if image exists
        result = subprocess.run(
            ["docker", "image", "inspect", image_name], capture_output=True, text=True, check=False
        )

        if result.returncode != 0:
            return True  # Image doesn't exist

        # Check if any extension hash changed
        # This is a simplified check - in production you'd want to store metadata
        return False

    except subprocess.CalledProcessError:
        return True


def build_image_with_bake(
    build_dir: Path, builder_name: str = "wtd_builder", load: bool = True, nocache: bool = False
) -> bool:
    """Build images using docker buildx bake."""
    try:
        cmd = ["docker", "buildx", "bake", "--builder", builder_name]
        if load:
            cmd.append("--load")
        if nocache:
            cmd.append("--no-cache")
        # Always build the 'final' target, never 'default'
        cmd.append("final")
        print(f"Building with bake: {' '.join(cmd)}", flush=True)
        logging.info(f"Building with bake: {' '.join(cmd)}")
        result = subprocess.run(cmd, cwd=build_dir, check=True)
        return result.returncode == 0
    except subprocess.CalledProcessError as e:
        logging.error(f"Failed to build with bake: {e}")
        return False


def is_container_usable(repo_spec: RepoSpec, work_dir: Path) -> bool:
    """Check if the existing container is usable and accessible."""
    container_name = repo_spec.compose_project_name

    try:
        # Check if container exists and is running
        result = subprocess.run(
            ["docker", "inspect", "--format", "{{.State.Status}}", container_name],
            capture_output=True,
            text=True,
            check=False,
        )

        if result.returncode != 0:
            return False  # Container doesn't exist

        status = result.stdout.strip()
        if status != "running":
            logging.info(f"Container {container_name} exists but is not running (status: {status})")
            return False

        # Try to execute a simple command to test accessibility
        env = os.environ.copy()
        env["COMPOSE_PROJECT_NAME"] = repo_spec.compose_project_name

        test_cmd = ["docker", "compose", "exec", "-T", "dev", "echo", "test"]
        test_result = subprocess.run(
            test_cmd, cwd=work_dir, env=env, capture_output=True, check=False, timeout=5
        )

        if test_result.returncode == 0:
            logging.info(f"Reusing existing container: {container_name}")
            return True
        logging.info(f"Container {container_name} is not accessible, will recreate")
        return False

    except (subprocess.CalledProcessError, subprocess.TimeoutExpired):
        logging.info(f"Failed to check container {container_name} accessibility")
        return False


def cleanup_stale_container(repo_spec: RepoSpec) -> None:
    """Clean up stale containers that are not usable."""
    container_name = repo_spec.compose_project_name
    try:
        # Check if container exists
        result = subprocess.run(
            ["docker", "inspect", container_name],
            capture_output=True,
            text=True,
            check=False,
        )

        if result.returncode == 0:
            logging.info(f"Removing stale container: {container_name}")
            # Stop and remove the container
            subprocess.run(["docker", "stop", container_name], check=False, capture_output=True)
            subprocess.run(["docker", "rm", container_name], check=False, capture_output=True)
    except subprocess.CalledProcessError:
        pass  # Container doesn't exist or already removed


def run_compose_service(
    compose_dir: Path, repo_spec: RepoSpec, command: Optional[List[str]] = None
) -> int:
    """Run Docker Compose service and optionally execute command."""
    env = os.environ.copy()
    env["COMPOSE_PROJECT_NAME"] = repo_spec.compose_project_name
    env["USER_ID"] = str(os.getuid())
    env["GROUP_ID"] = str(os.getgid())

    try:
        # Check if we can reuse existing container
        # Use compose_dir for container accessibility test since that's where compose file is
        container_is_usable = is_container_usable(repo_spec, compose_dir)

        if not container_is_usable:
            # Clean up stale container if it exists but is not usable
            cleanup_stale_container(repo_spec)

            # Start the service
            subprocess.run(["docker", "compose", "up", "-d"], cwd=compose_dir, env=env, check=True)

            # Fix git worktree configuration in the container
            safe_branch = repo_spec.branch.replace("/", "-")
            fix_git_cmd = [
                "docker",
                "compose",
                "exec",
                "-T",
                "dev",
                "bash",
                "-c",
                f"echo 'gitdir: /workspace/{repo_spec.repo}.git/worktrees/worktree-{safe_branch}' > /workspace/{repo_spec.repo}/.git",
            ]
            subprocess.run(fix_git_cmd, cwd=compose_dir, env=env, check=False)

        if command:
            # Execute command in running container
            if len(command) == 1 and (
                any(char in command[0] for char in [";", "&&", "||", "|"])
                or command[0].startswith("bash -c")
                or "'" in command[0]
                or '"' in command[0]
            ):
                # Complex shell command or bash -c format
                exec_cmd = ["docker", "compose", "exec", "dev", "bash", "-c", command[0]]
            else:
                # Simple command
                exec_cmd = ["docker", "compose", "exec", "dev"] + command

            return subprocess.run(exec_cmd, cwd=compose_dir, env=env, check=False).returncode
        # Interactive shell
        exec_cmd = ["docker", "compose", "exec", "dev", "bash"]
        return subprocess.run(exec_cmd, cwd=compose_dir, env=env, check=False).returncode

    except subprocess.CalledProcessError as e:
        logging.error(f"Failed to run compose service: {e}")
        return e.returncode


def list_active_containers() -> List[Dict[str, str]]:
    """List active wtd containers."""
    try:
        result = subprocess.run(
            [
                "docker",
                "ps",
                "--filter",
                "label=com.docker.compose.project",
                "--format",
                "table {{.Names}}\\t{{.Status}}\\t{{.Image}}",
            ],
            capture_output=True,
            text=True,
            check=True,
        )

        containers = []
        for line in result.stdout.strip().split("\n")[1:]:  # Skip header
            if line.strip():
                parts = line.split("\t")
                if len(parts) >= 3:
                    containers.append({"name": parts[0], "status": parts[1], "image": parts[2]})
        return containers
    except subprocess.CalledProcessError:
        return []


def destroy_environment(repo_spec: RepoSpec) -> bool:
    """Destroy Docker Compose environment for repo/branch."""
    build_dir = get_build_cache_dir(repo_spec)
    if not build_dir.exists():
        logging.warning(f"Environment not found: {repo_spec}")
        return False

    env = os.environ.copy()
    env["COMPOSE_PROJECT_NAME"] = repo_spec.compose_project_name

    try:
        subprocess.run(["docker", "compose", "down", "-v"], cwd=build_dir, env=env, check=True)
        logging.info(f"Destroyed environment: {repo_spec}")
        return True
    except subprocess.CalledProcessError as e:
        logging.error(f"Failed to destroy environment: {e}")
        return False


@dataclass
class LaunchConfig:
    """Configuration for launching environments."""

    repo_spec: RepoSpec
    extensions: List[str]
    command: Optional[List[str]] = None
    rebuild: bool = False
    nocache: bool = False
    no_gui: bool = False
    no_gpu: bool = False
    platforms: Optional[List[str]] = None
    builder_name: str = "wtd_builder"


def launch_environment(config: LaunchConfig) -> int:
    """Launch development environment for repository/branch."""
    platforms = config.platforms or ["linux/amd64"]

    # Set up worktree
    worktree_dir = setup_worktree(config.repo_spec)
    repo_dir = get_repo_dir(config.repo_spec)

    # Load repo configuration
    repo_config = RenvConfig(worktree_dir)

    # Load extension definitions first so we can use them for auto-detection
    ext_manager = ExtensionManager(get_cache_dir())

    # Auto-detect extensions based on repository contents using extension manifests
    auto_detected = auto_detect_extensions(worktree_dir, ext_manager)
    if auto_detected:
        print(f"Auto-detected extensions: {', '.join(auto_detected)}")

    # Merge extensions: manual config + repo config + auto-detected
    # Remove duplicates while preserving order
    all_extensions = []
    for ext in list(config.extensions) + repo_config.extensions + auto_detected:
        if ext not in all_extensions:
            all_extensions.append(ext)

    if config.no_gui and "x11" in all_extensions:
        all_extensions.remove("x11")
    if config.no_gpu and "nvidia" in all_extensions:
        all_extensions.remove("nvidia")

    # Add required base extensions
    if "base" not in all_extensions:
        all_extensions.insert(0, "base")
    if "user" not in all_extensions:
        all_extensions.append("user")

    # Load extensions
    loaded_extensions = []
    print(f"Loading extensions: {', '.join(all_extensions)}")
    for ext_name in all_extensions:
        ext = ext_manager.get_extension(ext_name, worktree_dir)
        if ext:
            loaded_extensions.append(ext)
            print(f"✓ Loaded extension: {ext_name}")
        else:
            logging.warning(f"Extension not found: {ext_name}")
            print(f"✗ Extension not found: {ext_name}")

    # Generate combined hash for image name
    combined_hash = hashlib.sha256(
        "".join(ext.hash for ext in loaded_extensions).encode()
    ).hexdigest()[:12]

    image_name = f"wtd/{config.repo_spec.repo}:{combined_hash}"
    base_image = repo_config.base_image

    # Check if rebuild needed: always rebuild if --rebuild or --nocache is set
    if config.rebuild or config.nocache or should_rebuild_image(image_name, loaded_extensions):
        # Ensure Buildx builder
        if not ensure_buildx_builder(config.builder_name):
            return 1

        # Get build cache directory to keep worktree clean
        build_dir = get_build_cache_dir(config.repo_spec)

        # Generate build files in build cache directory
        generate_dockerfile(loaded_extensions, base_image, build_dir)
        generate_bake_file(loaded_extensions, base_image, platforms, build_dir)

        # Build image
        if not build_image_with_bake(build_dir, config.builder_name, nocache=config.nocache):
            return 1

        logging.info(f"Built image: {image_name}")

        # Always remove any existing container if rebuilding (for nocache or rebuild)
        cleanup_stale_container(config.repo_spec)

    # Get build cache directory for compose file
    build_dir = get_build_cache_dir(config.repo_spec)

    # Generate compose file
    compose_config = ComposeConfig(
        repo_spec=config.repo_spec,
        extensions=loaded_extensions,
        image_name=image_name,
        work_dir=worktree_dir,
        worktree_dir=worktree_dir,
        repo_dir=repo_dir,
        build_dir=build_dir,
    )
    generate_compose_file(compose_config)

    # Run environment using build directory for compose file
    return run_compose_service(build_dir, config.repo_spec, config.command)


def cmd_launch(args) -> int:
    """Launch command implementation."""
    repo_spec = RepoSpec.parse(args.repo_spec)
    config = LaunchConfig(
        repo_spec=repo_spec,
        extensions=args.extensions or [],
        command=args.command or None,
        rebuild=args.rebuild,
        nocache=args.nocache,
        no_gui=args.no_gui,
        no_gpu=args.no_gpu,
        platforms=args.platforms.split(",") if args.platforms else None,
        builder_name=args.builder,
    )
    return launch_environment(config)


def cmd_list(args) -> int:  # pylint: disable=unused-argument
    """List active environments."""
    del args  # Unused parameter
    containers = list_active_containers()
    if not containers:
        print("No active environments found.")
        return 0

    print("Active environments:")
    for container in containers:
        print(f"  {container['name']}: {container['status']}")
    return 0


def cmd_install(args) -> int:  # pylint: disable=unused-argument
    """Install shell completion scripts."""
    import os  # pylint: disable=reimported,redefined-outer-name

    # Bash completion script
    bash_completion = """# wtd bash completion
_wtd_complete() {
    local cur="${COMP_WORDS[COMP_CWORD]}"
    local prev="${COMP_WORDS[COMP_CWORD-1]}"
    
    # Complete commands
    if [[ ${COMP_CWORD} == 1 ]]; then
        COMPREPLY=($(compgen -W "launch list prune help" -- ${cur}))
        return 0
    fi
    
    # Complete repo specs from existing workspaces
    if [[ -d ~/.wtd/workspaces ]]; then
        local repos=$(find ~/.wtd/workspaces -name "worktree-*" -type d 2>/dev/null | \\
                     sed 's|.*workspaces/||; s|/worktree-.*||' | sort -u)
        local branches=$(find ~/.wtd/workspaces -name "worktree-*" -type d 2>/dev/null | \\
                        sed 's|.*worktree-||' | sort -u)
        COMPREPLY=($(compgen -W "${repos} ${branches}" -- ${cur}))
    fi
}
complete -F _wtd_complete wtd
"""

    # Zsh completion script
    zsh_completion = """#compdef wtd
_wtd() {
    local context state line
    typeset -A opt_args
    
    _arguments \\
        '1: :->commands' \\
        '*: :->args'
        
    case $state in
        commands)
            _alternative \\
                'commands:commands:(launch list prune help)' \\
                'repos:repositories:_wtd_repos'
            ;;
        args)
            _wtd_repos
            ;;
    esac
}

_wtd_repos() {
    if [[ -d ~/.wtd/workspaces ]]; then
        local repos branches
        repos=($(find ~/.wtd/workspaces -name "worktree-*" -type d 2>/dev/null | \\
                sed 's|.*workspaces/||; s|/worktree-.*||' | sort -u))
        branches=($(find ~/.wtd/workspaces -name "worktree-*" -type d 2>/dev/null | \\
                   sed 's|.*worktree-||' | sort -u))
        _describe 'repositories' repos
        _describe 'branches' branches  
    fi
}

_wtd "$@"
"""

    # Fish completion script
    fish_completion = """# wtd fish completion
complete -c wtd -f

# Commands
complete -c wtd -n "not __fish_seen_subcommand_from launch list prune help" -a "launch" -d "Launch container for repo and branch"
complete -c wtd -n "not __fish_seen_subcommand_from launch list prune help" -a "list" -d "Show active worktrees and containers"  
complete -c wtd -n "not __fish_seen_subcommand_from launch list prune help" -a "prune" -d "Remove unused containers and images"
complete -c wtd -n "not __fish_seen_subcommand_from launch list prune help" -a "help" -d "Show help message"

# Options
complete -c wtd -l install -d "Install shell auto-completion"
complete -c wtd -l rebuild -d "Force rebuild of container"
complete -c wtd -l nocache -d "Disable Buildx cache"
complete -c wtd -l no-gui -d "Disable X11/GUI support"
complete -c wtd -l no-gpu -d "Disable GPU passthrough"
complete -c wtd -l log-level -d "Set log level" -xa "debug info warn error"

# Dynamic repo completion
if test -d ~/.wtd/workspaces
    for repo in (find ~/.wtd/workspaces -name "worktree-*" -type d 2>/dev/null | sed 's|.*workspaces/||; s|/worktree-.*||' | sort -u)
        complete -c wtd -a "$repo" -d "Repository"
    end
end
"""

    # Detect shell and install appropriate completion
    shell = os.environ.get("SHELL", "").split("/")[-1]
    home = os.path.expanduser("~")

    success = False

    if shell == "bash":
        # Install bash completion
        bash_completion_dir = f"{home}/.bash_completion.d"
        os.makedirs(bash_completion_dir, exist_ok=True)
        completion_file = f"{bash_completion_dir}/wtd"

        with open(completion_file, "w", encoding="utf-8") as f:
            f.write(bash_completion)

        print(f"✓ Bash completion installed to {completion_file}")
        print("Run 'source ~/.bashrc' or restart your terminal to enable completion")
        success = True

    elif shell == "zsh":
        # Install zsh completion
        zsh_completion_dir = f"{home}/.zsh/completions"
        os.makedirs(zsh_completion_dir, exist_ok=True)
        completion_file = f"{zsh_completion_dir}/_wtd"

        with open(completion_file, "w", encoding="utf-8") as f:
            f.write(zsh_completion)

        print(f"✓ Zsh completion installed to {completion_file}")
        print("Add 'fpath=(~/.zsh/completions $fpath)' to your ~/.zshrc if not already present")
        print("Run 'autoload -U compinit && compinit' or restart your terminal")
        success = True

    elif shell == "fish":
        # Install fish completion
        fish_completion_dir = f"{home}/.config/fish/completions"
        os.makedirs(fish_completion_dir, exist_ok=True)
        completion_file = f"{fish_completion_dir}/wtd.fish"

        with open(completion_file, "w", encoding="utf-8") as f:
            f.write(fish_completion)

        print(f"✓ Fish completion installed to {completion_file}")
        print("Restart your fish shell to enable completion")
        success = True

    else:
        print(f"✗ Unknown shell: {shell}")
        print("Supported shells: bash, zsh, fish")
        print("You can manually install completion scripts:")
        print("\nBash completion script:")
        print(bash_completion)
        print("\nZsh completion script:")
        print(zsh_completion)
        print("\nFish completion script:")
        print(fish_completion)

    return 0 if success else 1


def cmd_prune(args) -> int:
    """Prune containers, images, volumes, and wtd folders."""
    try:
        if hasattr(args, "repo_spec") and args.repo_spec:
            # Selective pruning for specific repo spec
            repo_spec = RepoSpec.parse(args.repo_spec)
            return prune_repo_environment(repo_spec)
        # Prune everything
        return prune_all()
    except Exception as e:
        logging.error(f"Failed to prune: {e}")
        return 1


def prune_repo_environment(repo_spec: RepoSpec) -> int:
    """Prune containers, images, and worktree for a specific repo spec."""
    try:
        container_name = repo_spec.compose_project_name
        worktree_dir = get_worktree_dir(repo_spec)

        # Stop and remove container
        print(f"Removing container: {container_name}")
        subprocess.run(["docker", "stop", container_name], check=False, capture_output=True)
        subprocess.run(["docker", "rm", container_name], check=False, capture_output=True)

        # Remove associated images (wtd images for this repo)
        removed_images = []
        try:
            result = subprocess.run(
                ["docker", "images", "--filter", f"reference=wtd/{repo_spec.repo}*", "-q"],
                capture_output=True,
                text=True,
                check=False,
            )
            if result.stdout.strip():
                image_ids = result.stdout.strip().split("\n")
                # Get image names before removing
                for image_id in image_ids:
                    name_result = subprocess.run(
                        ["docker", "inspect", "--format", "{{.RepoTags}}", image_id],
                        capture_output=True,
                        text=True,
                        check=False,
                    )
                    if name_result.stdout.strip():
                        removed_images.append(name_result.stdout.strip())

                subprocess.run(
                    ["docker", "rmi", "-f"] + image_ids, check=False, capture_output=True
                )
                for image in removed_images:
                    print(f"Removed image: {image}")
        except subprocess.CalledProcessError:
            pass

        # Clean up compose volumes first from build directory
        build_dir = get_build_cache_dir(repo_spec)
        if build_dir.exists():
            env = os.environ.copy()
            env["COMPOSE_PROJECT_NAME"] = repo_spec.compose_project_name
            subprocess.run(
                ["docker", "compose", "down", "-v"],
                cwd=build_dir,
                env=env,
                check=False,
                capture_output=True,
            )

        # Remove worktree directory
        if worktree_dir.exists():
            print(f"Removing worktree: {worktree_dir}")
            subprocess.run(["rm", "-rf", str(worktree_dir)], check=False)

        # Remove build cache directory
        if build_dir.exists():
            print(f"Removing build cache: {build_dir}")
            subprocess.run(["rm", "-rf", str(build_dir)], check=False)

        # Clean up git worktree registration if repo exists
        repo_dir = get_repo_dir(repo_spec)
        if repo_dir.exists():
            safe_branch = repo_spec.branch.replace("/", "-")
            worktree_name = f"worktree-{safe_branch}"
            subprocess.run(
                ["git", "-C", str(repo_dir), "worktree", "remove", worktree_name],
                check=False,
                capture_output=True,
            )

        logging.info(f"Pruned environment for {repo_spec}")
        return 0
    except Exception as e:
        logging.error(f"Failed to prune repo environment: {e}")
        return 1


def prune_all() -> int:
    """Prune all wtd-related containers, images, and folders."""
    try:
        removed_containers = []
        removed_images = []

        # Get all wtd-related containers and remove them
        try:
            # Only prune containers with the wtd.managed label
            result = subprocess.run(
                ["docker", "ps", "-aq", "--filter", "label=wtd.managed=true"],
                capture_output=True,
                text=True,
                check=False,
            )
            if result.stdout.strip():
                container_ids = result.stdout.strip().split("\n")
                for container_id in container_ids:
                    inspect_result = subprocess.run(
                        ["docker", "inspect", "--format", "{{.Name}}", container_id],
                        capture_output=True,
                        text=True,
                        check=False,
                    )
                    if inspect_result.stdout.strip():
                        container_name = inspect_result.stdout.strip().lstrip("/")
                        print(f"Removing container: {container_name}")
                        subprocess.run(
                            ["docker", "stop", container_id], check=False, capture_output=True
                        )
                        subprocess.run(
                            ["docker", "rm", "-f", container_id],
                            check=False,
                            capture_output=True,
                        )
                        removed_containers.append(container_name)
        except subprocess.CalledProcessError:
            pass

        # Get wtd-managed images and remove them
        try:
            # Only prune images with the wtd.managed label
            result = subprocess.run(
                ["docker", "images", "-q", "--filter", "label=wtd.managed=true"],
                capture_output=True,
                text=True,
                check=False,
            )
            if result.stdout.strip():
                image_ids = result.stdout.strip().split("\n")
                for image_id in image_ids:
                    name_result = subprocess.run(
                        ["docker", "inspect", "--format", "{{.RepoTags}}", image_id],
                        capture_output=True,
                        text=True,
                        check=False,
                    )
                    if name_result.stdout.strip():
                        image_tags = name_result.stdout.strip()
                        print(f"Removing image: {image_tags}")
                        removed_images.append(image_tags)
                        subprocess.run(
                            ["docker", "rmi", "-f", image_id], check=False, capture_output=True
                        )
        except subprocess.CalledProcessError:
            pass

        # Remove wtd cache and workspaces folders
        cache_dir = str(get_cache_dir())
        workspaces_dir = str(get_workspaces_dir())
        for folder in [cache_dir, workspaces_dir]:
            if os.path.exists(folder):
                print(f"Removing directory: {folder}")
                subprocess.run(["rm", "-rf", folder], check=False)

        # Print summary
        if removed_containers or removed_images:
            print(f"Pruned {len(removed_containers)} containers and {len(removed_images)} images")
        else:
            print("No wtd resources found to prune")

        logging.info("Pruned all wtd-related containers, images, and folders")
        return 0
    except Exception as e:
        logging.error(f"Failed to prune all wtd resources: {e}")
        return 1


def cmd_ext(args) -> int:
    """Extension management command."""
    ext_manager = ExtensionManager(get_cache_dir())

    if args.ext_action == "list":
        extensions = ext_manager.list_extensions()
        print("Available extensions:")
        for ext in extensions:
            print(f"  {ext}")
        return 0

    # TODO: Implement add/remove functionality
    logging.error("Extension add/remove not yet implemented")
    return 1


def cmd_doctor(args) -> int:  # pylint: disable=unused-argument
    """Run environment diagnostics."""
    del args  # Unused parameter
    checks = [
        (
            "Docker",
            lambda: subprocess.run(["docker", "--version"], capture_output=True, check=True),
        ),
        (
            "Docker Compose",
            lambda: subprocess.run(
                ["docker", "compose", "version"], capture_output=True, check=True
            ),
        ),
        (
            "Docker Buildx",
            lambda: subprocess.run(
                ["docker", "buildx", "version"], capture_output=True, check=True
            ),
        ),
        ("Git", lambda: subprocess.run(["git", "--version"], capture_output=True, check=True)),
    ]

    all_good = True
    for name, check_func in checks:
        try:
            check_func()
            print(f"✓ {name}")
        except (subprocess.CalledProcessError, FileNotFoundError):
            print(f"✗ {name}")
            all_good = False

    return 0 if all_good else 1


def main() -> int:
    """Main entry point."""
    parser = argparse.ArgumentParser(
        prog="wtd",
        usage="wtd [OPTIONS] [-e ext1 ext2 ...] <owner>/<repo>[@<branch>][#<subfolder>] [command...]",
        description="""A development environment launcher using Docker, Git worktrees, and Buildx/Bake.

Clones and manages repositories in isolated git worktrees, builds cached container environments using Docker Buildx + Bake, and launches fully configured shells or commands inside each branch-specific container workspace.""",
        formatter_class=argparse.RawDescriptionHelpFormatter,
        epilog="""Examples:
  wtd blooop/test_wtd@main
  wtd -e uv blooop/test_wtd@feature/foo
  wtd -e git uv blooop/test_wtd@main#src
  wtd blooop/test_wtd git status
  wtd -e pixi blooop/test_wtd@dev "bash -c 'git pull && make test'"

Commands:
  launch       Launch container for the given repo and branch (default behavior)
  list         Show active worktrees and running containers
  prune        Remove unused containers and cached images
  help         Show this help message

Arguments:
  -e, --extensions EXT [EXT ...]
                   Extensions to enable (e.g. git, uv, pixi, nvidia, x11)
  <owner>/<repo>[@<branch>][#<subfolder>]
                   GitHub repository specifier:
                   - owner/repo (default branch = main)
                   - @branch    (e.g. main, feature/foo)
                   - #subfolder (working directory after container start)
  [command ...]    Command to run inside the container

Environment:
  WTD_CACHE_DIR            Set custom cache directory (default: ~/.wtd/)
  WTD_BASE_IMAGE           Override base image used for environments
  WTD_CACHE_REGISTRY       Push/pull extension build cache to a registry

Notes:
  - Worktrees are stored under ~/.wtd/workspaces/<owner>/<repo>/worktree-<branch>
  - Extensions can be configured via .wtd.yml in the repo
  - Extension images are hashed and reused across repos/branches automatically
  - Supports Docker socket sharing (DOOD) and Docker-in-Docker (DinD) setups
""",
    )

    # Add extensions as a global option that comes before repo_spec
    parser.add_argument(
        "--extensions",
        "-e",
        action="append",
        help="Extensions to enable (e.g. git, uv, pixi, nvidia, x11). Can be used multiple times.",
    )

    # Add special command flags
    parser.add_argument(
        "--list", action="store_true", help="Show active worktrees and running containers"
    )
    parser.add_argument(
        "--prune",
        nargs="?",
        const="all",
        help="Remove unused containers and cached images (optionally for specific repo)",
    )
    parser.add_argument("--ext-list", action="store_true", help="List available extensions")
    parser.add_argument("--doctor", action="store_true", help="Run diagnostics")

    # Main positional arguments for the default launch behavior
    parser.add_argument(
        "repo_spec", nargs="?", help="Repository specification: owner/repo[@branch][#subfolder]"
    )
    parser.add_argument("command", nargs="*", help="Command to execute in the container")

    # Build and runtime options
    parser.add_argument(
        "--install",
        action="store_true",
        help="Install shell auto-completion script (bash/zsh/fish)",
    )
    parser.add_argument(
        "--rebuild",
        action="store_true",
        help="Force rebuild of container and extensions, even if cached",
    )
    parser.add_argument(
        "--nocache",
        action="store_true",
        help="Disable use of Buildx cache (useful for clean debugging)",
    )
    parser.add_argument(
        "--no-gui", action="store_true", help="Disable X11 socket mounting and GUI support"
    )
    parser.add_argument(
        "--no-gpu", action="store_true", help="Disable GPU passthrough and NVIDIA runtime"
    )
    parser.add_argument(
        "--builder",
        default="wtd_builder",
        help="Use a custom Buildx builder name (default: wtd_builder)",
    )
    parser.add_argument(
        "--platforms", help="Target platforms for Buildx (e.g. linux/amd64,linux/arm64)"
    )
    parser.add_argument(
        "--log-level",
        choices=["debug", "info", "warn", "error"],
        default="info",
        help="Set log verbosity: debug, info, warn, error (default: info)",
    )

    # Handle --install flag specially
    if "--install" in sys.argv:
        return cmd_install(argparse.Namespace())

    # Parse known args first to avoid conflicts with container command flags
    parsed_args, unknown_args = parser.parse_known_args()

    # If we have unknown args and a repo_spec, treat unknown args as part of the command
    if unknown_args and parsed_args.repo_spec:
        # Combine existing command with unknown args
        if parsed_args.command:
            parsed_args.command.extend(unknown_args)
        else:
            parsed_args.command = unknown_args

    # Set up logging
    log_level = getattr(logging, parsed_args.log_level.upper())
    logging.basicConfig(level=log_level, format="%(levelname)s: %(message)s")

    # Handle special command flags first
    if parsed_args.list:
        return cmd_list(parsed_args)

    if parsed_args.prune is not None:
        # Create a namespace with repo_spec for prune command
        prune_args = argparse.Namespace()
        prune_args.repo_spec = parsed_args.prune if parsed_args.prune != "all" else None
        return cmd_prune(prune_args)

    if parsed_args.ext_list:
        return cmd_ext(argparse.Namespace(ext_action="list", ext_name=None))

    if parsed_args.doctor:
        return cmd_doctor(parsed_args)

    # Default behavior - launch environment
    if not parsed_args.repo_spec:
        parser.print_help()
        return 1

    # Convert to launch command format
    launch_args = argparse.Namespace()
    launch_args.repo_spec = parsed_args.repo_spec
    launch_args.command = parsed_args.command
    # Flatten extensions list since they come from action="append"
    launch_args.extensions = parsed_args.extensions or []
    launch_args.rebuild = parsed_args.rebuild
    launch_args.nocache = parsed_args.nocache
    launch_args.no_gui = parsed_args.no_gui
    launch_args.no_gpu = parsed_args.no_gpu
    launch_args.builder = parsed_args.builder
    launch_args.platforms = parsed_args.platforms

    return cmd_launch(launch_args)


if __name__ == "__main__":
    sys.exit(main())<|MERGE_RESOLUTION|>--- conflicted
+++ resolved
@@ -275,7 +275,6 @@
 
         for item in repo_path.iterdir():
             if item.is_file():
-<<<<<<< HEAD
                 repo_files.append(item.name)
             elif item.is_dir():
                 repo_directories.append(item.name)
@@ -330,30 +329,6 @@
 
             if detected and ext_name not in detected_extensions:
                 detected_extensions.append(ext_name)
-=======
-                filename = item.name
-                for pattern, extension in detection_patterns:
-                    if (
-                        re.match(pattern, filename, re.IGNORECASE)
-                        and extension not in detected_extensions
-                    ):
-                        detected_extensions.append(extension)
-                        logging.info(
-                            f"Auto-detected extension '{extension}' from file '{filename}'"
-                        )
-            elif item.is_dir() and item.name == ".ssh":
-                # Auto-detect SSH extension if .ssh directory exists
-                if "ssh" not in detected_extensions:
-                    detected_extensions.append("ssh")
-                    logging.info("Auto-detected extension 'ssh' from directory '.ssh'")
-
-        # Also check host home directory for .ssh
-        home_ssh_path = Path.home() / ".ssh"
-        if home_ssh_path.exists() and home_ssh_path.is_dir():
-            if "ssh" not in detected_extensions:
-                detected_extensions.append("ssh")
-                logging.info("Auto-detected extension 'ssh' from host ~/.ssh directory")
->>>>>>> bd13d707
 
     except Exception as e:
         logging.warning(f"Failed to auto-detect extensions: {e}")
