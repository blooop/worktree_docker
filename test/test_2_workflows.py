--- conflicted
+++ resolved
@@ -18,7 +18,6 @@
 def test_5_environment_recreation():
     """Test wtd environment recreation and recovery"""
     output = run_workflow_script("test_workflow_7_wtd_recreation.sh", allowed_returncodes=(0,))
-<<<<<<< HEAD
 
     # Verify all test steps
     steps = [
@@ -35,168 +34,6 @@
     critical_errors = ["container breakout detected", "OCI runtime exec failed"]
     for error in critical_errors:
         assert error not in output, f"{error} error detected"
-
-
-@pytest.mark.parametrize(
-    "prune_workflow,expected_checks",
-    [
-        (
-            "test_workflow_8_prune.sh",
-            {
-                "test_sections": [
-                    "=== TEST 1: SETUP TEST ENVIRONMENT ===",
-                    "=== TEST 2: SELECTIVE PRUNE TEST ===",
-                    "=== TEST 3: SETUP MULTIPLE ENVIRONMENTS ===",
-                    "=== TEST 4: FULL PRUNE TEST ===",
-                ],
-                "success_messages": [
-                    "=== ALL PRUNE TESTS PASSED ===",
-                    "✓ Selective prune completed",
-                    "✓ Full prune completed",
-                    "✓ Container correctly removed by selective prune",
-                    "✓ Worktree correctly removed by selective prune",
-                    "✓ All wtd containers correctly removed by full prune",
-                    "✓ .wtd directory correctly removed by full prune",
-                ],
-            },
-        ),
-        (
-            "test_workflow_10_new_branch.sh",
-            {
-                "test_sections": [
-                    "=== TEST: NEW BRANCH WORKFLOW WITH PRUNE ===",
-                    "=== STEP 1: INITIAL CLEANUP ===",
-                    "=== STEP 2: CREATE NEW BRANCH ENVIRONMENT ===",
-                    "=== STEP 3: VERIFY NEW BRANCH ENVIRONMENT ===",
-                    "=== STEP 4: VERIFY CONTAINER EXISTS ===",
-                    "=== STEP 5: TEST SELECTIVE PRUNE ===",
-                    "=== STEP 6: RECREATE ENVIRONMENT FOR FULL PRUNE TEST ===",
-                    "=== STEP 7: TEST FULL PRUNE ===",
-                    "=== STEP 8: VERIFY WORKFLOW WORKS AFTER FULL PRUNE ===",
-                ],
-                "success_messages": [
-                    "=== NEW BRANCH WORKFLOW WITH PRUNE TEST PASSED ===",
-                    "✓ Successfully created worktree for new branch and ran git status",
-                    "✓ Confirmed on new branch 'new_branch'",
-                    "✓ Workspace is clean as expected",
-                    "✓ Container for new branch environment is running",
-                    "✓ Container correctly removed by selective prune",
-                    "✓ Worktree correctly removed by selective prune",
-                    "✓ Selective prune completed",
-                    "✓ Full prune completed",
-                    "✓ All wtd containers correctly removed by full prune",
-                    "✓ .wtd directory correctly removed by full prune",
-                    "✓ New branch workflow still works after full prune",
-                ],
-                "git_status_checks": [
-                    "On branch new_branch",
-                    "nothing to commit, working tree clean",
-                ],
-            },
-        ),
-    ],
-)
-def test_3_comprehensive_prune_operations(prune_workflow, expected_checks):
-    """Combined test for prune operations with comprehensive environment validation"""
-    output = run_workflow_script(prune_workflow, allowed_returncodes=(0,))
-
-    # Verify all test sections are present
-    for section in expected_checks.get("test_sections", []):
-        assert section in output, f"{section} not found in {prune_workflow}"
-
-    # Verify all success messages
-    for message in expected_checks.get("success_messages", []):
-        assert message in output, f"{message} not found in {prune_workflow}"
-
-    # Verify git status checks (for new branch workflow)
-    for git_check in expected_checks.get("git_status_checks", []):
-        assert git_check in output, f"Git status '{git_check}' not found in {prune_workflow}"
-
-
-@pytest.mark.parametrize(
-    "cache_workflow,expected_checks",
-    [
-        (
-            "test_workflow_5_force_rebuild_cache.sh",
-            {
-                "sections": [
-                    "=== INITIAL BUILD ===",
-                    "=== FORCE REBUILD TEST ===",
-                    "=== CONTAINER REUSE TEST ===",
-                    "=== NO-CACHE REBUILD TEST ===",
-                    "=== TIMING SUMMARY ===",
-                ],
-                "timing_checks": True,
-                "date_output": "UTC 202",
-                "container_recreation": True,
-            },
-        ),
-        (
-            "test_workflow_12_nocache.sh",
-            {
-                "sections": [
-                    "=== TEST: NOCACHE FEATURE ===",
-                    "=== NOCACHE FEATURE TEST PASSED ===",
-                ],
-                "nocache_checks": True,
-                "help_check": "✓ --nocache option appears in help",
-                "buildx_check": "✓ --no-cache flag passed to buildx bake command",
-                "env_check": "✓ Environment works correctly with --nocache",
-                "clean_workspace": "✓ Git status shows clean workspace",
-                "global_flag": "✓ Global --nocache flag works",
-            },
-        ),
-    ],
-)
-def test_1_comprehensive_cache_operations(cache_workflow, expected_checks):
-    """Combined test for cache-breaking operations with comprehensive validation"""
-    import re
-
-    output = run_workflow_script(cache_workflow, allowed_returncodes=(0,))
-
-    # Verify all expected sections are present
-    for section in expected_checks.get("sections", []):
-        assert section in output, f"{section} section not found in {cache_workflow}"
-
-    # Test workflow 5 specific checks (timing and performance)
-    if expected_checks.get("timing_checks"):
-        # Check date output
-        assert (
-            expected_checks["date_output"] in output
-        ), f"Expected date output not found in {cache_workflow}"
-
-        # Parse and validate timing data
-        initial_match = re.search(r"Initial build:\s+(\d+)s", output)
-        force_match = re.search(r"Force rebuild:\s+(\d+)s", output)
-        reuse_match = re.search(r"Container reuse:\s+(\d+)s", output)
-        nocache_match = re.search(r"No-cache rebuild:\s+(\d+)s", output)
-
-        assert initial_match, "Could not find initial build timing"
-        assert force_match, "Could not find force rebuild timing"
-        assert nocache_match, "Could not find no-cache rebuild timing"
-        assert reuse_match, "Could not find container reuse timing"
-
-        initial_time = int(initial_match.group(1))
-        force_time = int(force_match.group(1))
-        reuse_time = int(reuse_match.group(1))
-        nocache_time = int(nocache_match.group(1))
-
-        # Validate performance expectations
-        assert (
-            reuse_time <= force_time
-        ), f"Container reuse ({reuse_time}s) should be faster than force rebuild ({force_time}s)"
-        if nocache_time > 5:
-            assert (
-                force_time <= nocache_time + 2
-            ), f"Force rebuild with cache ({force_time}s) should be close to or faster than no-cache ({nocache_time}s)"
-=======
-    assert "=== STEP 1: Normal wtd operation ===" in output, "Step 1 not found"
-    assert "=== STEP 2: Deleting .wtd folder ===" in output, "Step 2 not found"
-    assert "=== STEP 3: Testing wtd recreation ===" in output, "Step 3 not found"
-    assert "=== STEP 4: Testing subsequent operations ===" in output, "Step 4 not found"
-    assert "=== ALL TESTS PASSED ===" in output, "Final success message not found"
-    assert "container breakout detected" not in output, "Container breakout error detected"
-    assert "OCI runtime exec failed" not in output, "OCI runtime exec failure detected"
 
 
 def test_workflow_8_prune():
@@ -278,116 +115,29 @@
     )
     assert "✓ Git status shows clean workspace" in output, "Clean workspace not confirmed"
     assert "✓ Global --nocache flag works" in output, "Global nocache flag not confirmed"
->>>>>>> 18a3efa7
-
-        # Validate container recreation behavior
-        if expected_checks.get("container_recreation"):
-            if "Force rebuild: removing existing container" in output:
-                assert (
-                    "Creating new persistent container" in output
-                ), "Should create new container after force removal"
-
-<<<<<<< HEAD
-        print(
-            f"Cache test performance: initial={initial_time}s, force={force_time}s, "
-            f"nocache={nocache_time}s, reuse={reuse_time}s"
-        )
-=======
+
+
 def test_workflow_3_cmd():
     output = run_workflow_script("test_workflow_3_cmd.sh")
     assert "On branch" in output, "Expected git status 'On branch' not found in workflow 3 output"
     assert "/tmp/test_wtd" in output or "test_wtd" in output, (
         "Expected working directory 'test_wtd' not found in workflow 3 output"
     )
->>>>>>> 18a3efa7
-
-    # Test workflow 12 specific checks (nocache functionality)
-    if expected_checks.get("nocache_checks"):
-        for check_key in [
-            "help_check",
-            "buildx_check",
-            "env_check",
-            "clean_workspace",
-            "global_flag",
-        ]:
-            if check_key in expected_checks:
-                assert (
-                    expected_checks[check_key] in output
-                ), f"{expected_checks[check_key]} not found in {cache_workflow}"
-
-<<<<<<< HEAD
-=======
+
+
 def test_workflow_4_persistent():
     output = run_workflow_script("test_workflow_4_persistent.sh")
     assert "persistent.txt" in output, (
         "Expected persistent file 'persistent.txt' not found in workflow 4 persistent output"
     )
->>>>>>> 18a3efa7
-
-# Combined into test_1_comprehensive_cache_operations above
-
-
-@pytest.mark.parametrize(
-    "workflow,expected_checks",
-    [
-        (
-            "test_workflow_3_cmd.sh",
-            {"git_status": "On branch", "working_dir": ["test_wtd", "/tmp/test_wtd"]},
-        ),
-        ("test_workflow_4_persistent.sh", {"persistent_file": "persistent.txt"}),
-        ("test_workflow_6_clean_git.sh", {"clean_execution": True}),
-    ],
-)
-def test_2_basic_functionality(workflow, expected_checks):
-    """Combined test for basic workflow functionality"""
-    allowed_codes = (0, 1) if workflow != "test_workflow_6_clean_git.sh" else (0,)
-    output = run_workflow_script(workflow, allowed_returncodes=allowed_codes)
-
-    # Git status check
-    if "git_status" in expected_checks:
-        assert (
-            expected_checks["git_status"] in output
-        ), f"Expected git status '{expected_checks['git_status']}' not found in {workflow} output"
-
-    # Working directory check
-    if "working_dir" in expected_checks:
-        found_dir = any(dir_path in output for dir_path in expected_checks["working_dir"])
-        assert found_dir, f"Expected working directory paths {expected_checks['working_dir']} not found in {workflow} output"
-
-    # Persistent file check
-    if "persistent_file" in expected_checks:
-        assert (
-            expected_checks["persistent_file"] in output
-        ), f"Expected persistent file '{expected_checks['persistent_file']}' not found in {workflow} output"
-
-
-def test_4_container_lifecycle_management():
-    """Test container reuse, recreation, and lifecycle management"""
+
+
+def test_workflow_6_clean_git():
+    run_workflow_script("test_workflow_6_clean_git.sh", allowed_returncodes=(0,))
+
+
+def test_workflow_9_container_reuse():
     output = run_workflow_script("test_workflow_9_container_reuse.sh", allowed_returncodes=(0,))
-<<<<<<< HEAD
-
-    # Verify test sections
-    test_sections = [
-        "=== TEST 1: CREATE INITIAL ENVIRONMENT ===",
-        "=== TEST 2: TEST CONTAINER REUSE ===",
-        "=== TEST 3: TEST CONTAINER RECREATION AFTER STOP ===",
-        "=== TEST 4: TEST REUSE OF RECREATED CONTAINER ===",
-        "=== ALL CONTAINER REUSE TESTS PASSED ===",
-    ]
-    for section in test_sections:
-        assert section in output, f"{section} not found"
-
-    # Verify container behavior
-    reuse_checks = [
-        "✓ Container was reused (same ID:",
-        "✓ Container was correctly recreated after being stopped",
-        "✓ Recreated container was reused (same ID:",
-    ]
-    for check in reuse_checks:
-        assert check in output, f"{check} not found"
-
-    # Verify no stale container removal during reuse
-=======
     assert "=== TEST 1: CREATE INITIAL ENVIRONMENT ===" in output, (
         "Test 1 create environment not found"
     )
@@ -408,7 +158,6 @@
     assert "✓ Recreated container was reused (same ID:" in output, (
         "Recreated container was not reused"
     )
->>>>>>> 18a3efa7
     lines = output.split("\n")
     container_reuse_found = False
     stale_removal_after_reuse = False
@@ -426,9 +175,6 @@
     )
 
 
-<<<<<<< HEAD
-# Combined into test_3_comprehensive_prune_operations above
-=======
 def test_workflow_10_new_branch():
     output = run_workflow_script("test_workflow_10_new_branch.sh", allowed_returncodes=(0,))
     assert "=== TEST: NEW BRANCH WORKFLOW WITH PRUNE ===" in output, "Test start not found"
@@ -472,52 +218,13 @@
     assert "nothing to commit, working tree clean" in output, (
         "Git status doesn't show clean workspace"
     )
->>>>>>> 18a3efa7
-
-
-def test_6_shell_completion_installation():
-    """Test shell completion installation and validation"""
+
+
+def test_workflow_11_install_completion():
     output = run_workflow_script("test_workflow_11_install_completion.sh", allowed_returncodes=(0,))
 
     # Test sections
     assert "=== TEST: SHELL COMPLETION INSTALLATION ===" in output, "Test start not found"
-<<<<<<< HEAD
-    assert (
-        "=== SHELL COMPLETION INSTALLATION TEST PASSED ===" in output
-    ), "Test completion not found"
-
-    # Completion functionality checks
-    completion_checks = [
-        "✓ Bash completion file created successfully",
-        "✓ Bash completion contains expected function",
-        "✓ Bash completion contains correct commands (no destroy)",
-        "✓ Bash completion script syntax is valid",
-        "✓ Help shows --install option",
-        "✓ Handles unsupported shell gracefully",
-    ]
-    for check in completion_checks:
-        assert check in output, f"{check} not confirmed"
-
-
-def test_0_basic_container_lifecycle():
-    """Test basic container lifecycle and state transitions"""
-    output = run_workflow_script("test_workflow_0_basic_lifecycle.sh", allowed_returncodes=(0,))
-
-    # Verify test sections
-    lifecycle_sections = [
-        "=== BASIC CONTAINER LIFECYCLE TEST ===",
-        "=== INITIAL CLEANUP ===",
-        "=== TEST 1: FRESH START ===",
-    ]
-    for section in lifecycle_sections:
-        assert section in output, f"{section} not found"
-
-    # Verify successful operations
-    assert "✓ Fresh container test completed" in output, "Fresh container test not completed"
-
-    # Check for git status output (basic functionality)
-    assert "On branch" in output, "Expected git status output not found"
-=======
     assert "=== SHELL COMPLETION INSTALLATION TEST PASSED ===" in output, (
         "Test completion not found"
     )
@@ -536,5 +243,4 @@
     assert "✓ Help shows --install option" in output, "Help install option not confirmed"
     assert "✓ Handles unsupported shell gracefully" in output, (
         "Unsupported shell handling not confirmed"
-    )
->>>>>>> 18a3efa7
+    )